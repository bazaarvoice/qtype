--- conflicted
+++ resolved
@@ -10,23 +10,21 @@
   pull-requests: write
 
 jobs:
-<<<<<<< HEAD
   test-ui:
     runs-on: ubuntu-latest
     name: Test UI
     steps:
       - uses: actions/checkout@v4
-      - name: test-ui
+      - name: Test UI
         uses: ./.github/actions/test-ui
-=======
+
   lint-ui:
     runs-on: ubuntu-latest
     name: Lint UI
     steps:
       - uses: actions/checkout@v4
-      - name: lint-ui
+      - name: Lint UI
         uses: ./.github/actions/lint-ui
->>>>>>> 1ab36ad0
 
   test-and-lint:
     name: Test and Lint Backend
