import { Bot, User } from "lucide-react";

import { Avatar, AvatarFallback } from "@/components/ui/Avatar";

<<<<<<< HEAD
import { Thinking } from "../outputs";
=======
import { MarkdownContainer } from "../MarkdownContainer";
>>>>>>> e4ceb9f7

import { MessagePartWithTextContent } from "./constants";
import { deriveStatusFromParts } from "./utils/deriveStatusFromParts";

import { FileDisplay } from ".";

import type { Message } from "./types";
import type { MessagePartWithText } from "./types/MessagePart";
import type { FileAttachment } from "@/types";

interface MessageBubbleProps {
  message: Message;
  isStreaming?: boolean;
}

interface StreamingPart {
  type: string;
  [key: string]: unknown;
}

function MessageBubble({ message, isStreaming = false }: MessageBubbleProps) {
  const isUser = message.role === "user";

  const reasoningContent = getPartContent(
    message,
    MessagePartWithTextContent.Reasoning,
  );

  const textContent = getPartContent(message, MessagePartWithTextContent.Text);

  const fileAttachments: FileAttachment[] =
    message.files ||
    message.experimental_attachments ||
    (message.parts?.filter((p): p is FileAttachment => p.type === "file") ??
      []);
  const excludedPartTypes = new Set(["file"]);
  const statusParts = (message.parts ?? []).filter(
    (p) => !excludedPartTypes.has(p.type),
  ) as StreamingPart[];

  const statusMessage = deriveStatusFromParts(
    statusParts,
    message.metadata,
    isStreaming,
  );

  return (
    <div
      className={`flex gap-3 w-full ${
        isUser ? "justify-end" : "justify-start"
      }`}
    >
      {!isUser && (
        <Avatar className="h-8 w-8 flex-shrink-0">
          <AvatarFallback>
            <Bot className="h-4 w-4" />
          </AvatarFallback>
        </Avatar>
      )}

      <div className="flex-1 max-w-[75%] space-y-2">
        <div className="min-h-[1.5rem] flex items-center">
          {statusMessage && (
            <div className="text-xs italic text-muted-foreground bg-muted/30 px-2 py-1 rounded transition-all duration-200">
              {statusMessage}
              {message.metadata?.step_id && (
                <span className="opacity-70 ml-2">
                  (Step: {message.metadata.step_id})
                </span>
              )}
            </div>
          )}
        </div>

<<<<<<< HEAD
        {reasoningContent && <Thinking reasoningContent={reasoningContent} />}
=======
        {reasoningContent && (
          <ThinkingPanel
            reasoningContent={reasoningContent}
            isOpen={!textContent}
          />
        )}
>>>>>>> e4ceb9f7

        {textContent && (
          <MarkdownContainer chatBubble theme={isUser ? "dark" : "light"}>
            {textContent}
          </MarkdownContainer>
        )}

        {fileAttachments.map((file, index) => (
          <FileDisplay
            key={`${file.filename}-${index}`}
            mediaType={file.mediaType}
            filename={file.filename}
            url={file.url}
            size={file.size}
          />
        ))}
      </div>

      {isUser && (
        <Avatar className="h-8 w-8 flex-shrink-0">
          <AvatarFallback>
            <User className="h-4 w-4" />
          </AvatarFallback>
        </Avatar>
      )}
    </div>
  );
}

function getPartContent(
  { content, parts }: Message,
  partType: MessagePartWithTextContent,
): string {
  if (!parts?.length) {
    return content || "";
  }
  const matching = parts.filter(
    (p) => p.type === partType,
  ) as MessagePartWithText[];
  if (matching.length === 0 && content) {
    return content;
  }
  return matching.map((p) => p.text).join("");
}

export { MessageBubble };<|MERGE_RESOLUTION|>--- conflicted
+++ resolved
@@ -2,11 +2,9 @@
 
 import { Avatar, AvatarFallback } from "@/components/ui/Avatar";
 
-<<<<<<< HEAD
+import { MarkdownContainer } from "../MarkdownContainer";
+
 import { Thinking } from "../outputs";
-=======
-import { MarkdownContainer } from "../MarkdownContainer";
->>>>>>> e4ceb9f7
 
 import { MessagePartWithTextContent } from "./constants";
 import { deriveStatusFromParts } from "./utils/deriveStatusFromParts";
@@ -81,16 +79,7 @@
           )}
         </div>
 
-<<<<<<< HEAD
-        {reasoningContent && <Thinking reasoningContent={reasoningContent} />}
-=======
-        {reasoningContent && (
-          <ThinkingPanel
-            reasoningContent={reasoningContent}
-            isOpen={!textContent}
-          />
-        )}
->>>>>>> e4ceb9f7
+        {reasoningContent && <Thinking reasoningContent={reasoningContent} isOpen={!textContent} />}
 
         {textContent && (
           <MarkdownContainer chatBubble theme={isUser ? "dark" : "light"}>
