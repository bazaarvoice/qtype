--- conflicted
+++ resolved
@@ -200,11 +200,7 @@
         return arv
     elif model.provider == "gcp-vertex":
         from llama_index.llms.vertex import Vertex
-<<<<<<< HEAD
         
-=======
-
->>>>>>> 3902d537
         vgv: BaseLLM = Vertex(
             model=model.model_id if model.model_id else model.id,
             project=model.auth.profile_name if model.auth else None,
