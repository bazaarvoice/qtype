"""
Context managers for emitting streaming events during step execution.

This module provides a clean, idiomatic Python API for executors to emit
streaming events without directly handling the StreamEvent types.

Usage Example:
    ```python
    class MyExecutor(StepExecutor):
        async def process_message(self, message: FlowMessage):
            emitter = self.stream_emitter

            # Status update
            await emitter.status("Processing started...")

            # Text streaming
            async with emitter.text_stream("response-1") as streamer:
                async for chunk in some_generator():
                    await streamer.delta(chunk)

            # Tool execution
            async with emitter.tool_execution(
                tool_call_id="tool-1",
                tool_name="search",
                tool_input={"query": "test"}
            ) as tool_ctx:
                result = await execute_tool()
                await tool_ctx.complete(result)

            yield message
    ```
"""

from __future__ import annotations

from typing import Any

from qtype.interpreter.types import (
    ErrorEvent,
    ReasoningStreamDeltaEvent,
<<<<<<< HEAD
=======
    ReasoningStreamEndEvent,
    ReasoningStreamStartEvent,
>>>>>>> af6a6eba
    StatusEvent,
    StepEndEvent,
    StepStartEvent,
    StreamingCallback,
    TextStreamDeltaEvent,
    TextStreamEndEvent,
    TextStreamStartEvent,
    ToolExecutionEndEvent,
    ToolExecutionErrorEvent,
    ToolExecutionStartEvent,
)
from qtype.semantic.model import Step


class TextStreamContext:
    """
    Async context manager for text streaming.

    Automatically emits TextStreamStartEvent on entry and TextStreamEndEvent
    on exit. Provides delta() method for emitting text chunks.

    Example:
        ```python
        async with emitter.text_stream("llm-response") as streamer:
            async for chunk in llm_client.stream():
                await streamer.delta(chunk.text)
        ```
    """

    def __init__(
        self,
        step: Step,
        stream_id: str,
        on_stream_event: StreamingCallback | None,
    ):
        self.step = step
        self.stream_id = stream_id
        self.on_stream_event = on_stream_event

    async def __aenter__(self) -> TextStreamContext:
        """Emit TextStreamStartEvent when entering context."""
        if self.on_stream_event:
            await self.on_stream_event(
                TextStreamStartEvent(step=self.step, stream_id=self.stream_id)
            )
        return self

    async def __aexit__(
        self,
        exc_type: type[BaseException] | None,
        exc_val: BaseException | None,
        exc_tb: Any,
    ) -> bool:
        """Emit TextStreamEndEvent when exiting context."""
        if self.on_stream_event:
            await self.on_stream_event(
                TextStreamEndEvent(step=self.step, stream_id=self.stream_id)
            )
        return False

    async def delta(self, text: str, type: str | None) -> None:
        """
        Emit a text delta chunk.

        Args:
            text: The incremental text content to append to the stream
        """
        if self.on_stream_event:
            match type:
                case "reasoning":
                    await self.on_stream_event(
                        ReasoningStreamDeltaEvent(
                            step=self.step,
                            stream_id=self.stream_id,
                            delta=text,
                        )
                    )
                case _:
                    await self.on_stream_event(
                        TextStreamDeltaEvent(
                            step=self.step,
                            stream_id=self.stream_id,
                            delta=text,
                        )
                    ) 


class ReasoningStreamContext:
    """
    Async context manager for reasoning streaming.

    Automatically emits ReasoningStreamStartEvent on entry and
    ReasoningStreamEndEvent on exit. Provides delta() method for emitting
    reasoning chunks.

    Example:
        ```python
        async with emitter.reasoning_stream("agent-reasoning") as streamer:
            async for chunk in agent.stream_reasoning():
                await streamer.delta(chunk.text)
        ```
    """

    def __init__(
        self,
        step: Step,
        stream_id: str,
        on_stream_event: StreamingCallback | None,
    ):
        self.step = step
        self.stream_id = stream_id
        self.on_stream_event = on_stream_event

    async def __aenter__(self) -> ReasoningStreamContext:
        """Emit ReasoningStreamStartEvent when entering context."""
        if self.on_stream_event:
            await self.on_stream_event(
                ReasoningStreamStartEvent(
                    step=self.step, stream_id=self.stream_id
                )
            )
        return self

    async def __aexit__(
        self,
        exc_type: type[BaseException] | None,
        exc_val: BaseException | None,
        exc_tb: Any,
    ) -> bool:
        """Emit ReasoningStreamEndEvent when exiting context."""
        if self.on_stream_event:
            await self.on_stream_event(
                ReasoningStreamEndEvent(
                    step=self.step, stream_id=self.stream_id
                )
            )
        return False

    async def delta(self, text: str) -> None:
        """
        Emit a reasoning delta chunk.

        Args:
            text: The incremental reasoning content to append to the stream
        """
        if self.on_stream_event:
            await self.on_stream_event(
                ReasoningStreamDeltaEvent(
                    step=self.step,
                    stream_id=self.stream_id,
                    delta=text,
                )
            )


class StepBoundaryContext:
    """
    Async context manager for step boundaries.

    Automatically emits StepStartEvent on entry and StepEndEvent on exit.
    Use this to group related events together visually in the UI.

    Example:
        ```python
        async with emitter.step_boundary():
            await emitter.status("Step 1: Loading data...")
            # ... do work ...
            await emitter.status("Step 1: Complete")
        ```
    """

    def __init__(
        self,
        step: Step,
        on_stream_event: StreamingCallback | None,
    ):
        self.step = step
        self.on_stream_event = on_stream_event

    async def __aenter__(self) -> StepBoundaryContext:
        """Emit StepStartEvent when entering context."""
        if self.on_stream_event:
            await self.on_stream_event(StepStartEvent(step=self.step))
        return self

    async def __aexit__(
        self,
        exc_type: type[BaseException] | None,
        exc_val: BaseException | None,
        exc_tb: Any,
    ) -> bool:
        """Emit StepEndEvent when exiting context."""
        if self.on_stream_event:
            await self.on_stream_event(StepEndEvent(step=self.step))
        return False


class ToolExecutionContext:
    """
    Async context manager for tool execution.

    Automatically emits ToolExecutionStartEvent on entry. On exit, if an
    exception occurred, emits ToolExecutionErrorEvent. Otherwise, you must
    call complete() or error() explicitly.

    Example:
        ```python
        async with emitter.tool_execution(
            tool_call_id="tool-1",
            tool_name="search",
            tool_input={"query": "test"}
        ) as tool_ctx:
            result = await execute_tool()
            await tool_ctx.complete(result)
        ```
    """

    def __init__(
        self,
        step: Step,
        tool_call_id: str,
        tool_name: str,
        tool_input: dict[str, Any],
        on_stream_event: StreamingCallback | None,
    ):
        self.step = step
        self.tool_call_id = tool_call_id
        self.tool_name = tool_name
        self.tool_input = tool_input
        self.on_stream_event = on_stream_event
        self._completed = False

    async def __aenter__(self) -> ToolExecutionContext:
        """Emit ToolExecutionStartEvent when entering context."""
        if self.on_stream_event:
            await self.on_stream_event(
                ToolExecutionStartEvent(
                    step=self.step,
                    tool_call_id=self.tool_call_id,
                    tool_name=self.tool_name,
                    tool_input=self.tool_input,
                )
            )
        return self

    async def __aexit__(
        self,
        exc_type: type[BaseException] | None,
        exc_val: BaseException | None,
        exc_tb: Any,
    ) -> bool:
        """
        Emit ToolExecutionErrorEvent if exception occurred.

        If no exception and complete()/error() wasn't called, this is a
        programming error but we don't raise to avoid masking other issues.
        """
        if exc_type is not None and self.on_stream_event:
            await self.on_stream_event(
                ToolExecutionErrorEvent(
                    step=self.step,
                    tool_call_id=self.tool_call_id,
                    error_message=str(exc_val),
                )
            )
            self._completed = True
        return False

    async def complete(self, output: Any) -> None:
        """
        Mark tool execution as complete with successful output.

        Args:
            output: The result returned by the tool
        """
        if self._completed:
            return
        if self.on_stream_event:
            await self.on_stream_event(
                ToolExecutionEndEvent(
                    step=self.step,
                    tool_call_id=self.tool_call_id,
                    tool_output=output,
                )
            )
        self._completed = True

    async def error(self, error_message: str) -> None:
        """
        Mark tool execution as failed.

        Args:
            error_message: Description of the error that occurred
        """
        if self._completed:
            return
        if self.on_stream_event:
            await self.on_stream_event(
                ToolExecutionErrorEvent(
                    step=self.step,
                    tool_call_id=self.tool_call_id,
                    error_message=error_message,
                )
            )
        self._completed = True


class StreamEmitter:
    """
    Factory for creating streaming context managers.

    This class is instantiated once per StepExecutor and provides factory
    methods for creating context managers and convenience methods for
    one-shot events.

    The executor can access this via self.stream_emitter.

    Example:
        ```python
        class MyExecutor(StepExecutor):
            async def process_message(self, message: FlowMessage):
                # One-shot status
                await self.stream_emitter.status("Processing...")

                # Text streaming
                async with self.stream_emitter.text_stream("id") as s:
                    await s.delta("Hello")

                # Step boundary
                async with self.stream_emitter.step_boundary():
                    await self.stream_emitter.status("Step content")

                # Tool execution
                async with self.stream_emitter.tool_execution(
                    "tool-1", "search", {"q": "test"}
                ) as tool:
                    result = await run_tool()
                    await tool.complete(result)

                yield message
        ```
    """

    def __init__(
        self,
        step: Step,
        on_stream_event: StreamingCallback | None,
    ):
        self.step = step
        self.on_stream_event = on_stream_event

    def text_stream(self, stream_id: str) -> TextStreamContext:
        """
        Create a context manager for text streaming.

        Args:
            stream_id: Unique identifier for this text stream

        Returns:
            Context manager that emits start/delta/end events
        """
        return TextStreamContext(self.step, stream_id, self.on_stream_event)

    def reasoning_stream(self, stream_id: str) -> ReasoningStreamContext:
        """
        Create a context manager for reasoning streaming.

        Args:
            stream_id: Unique identifier for this reasoning stream

        Returns:
            Context manager that emits start/delta/end events for reasoning
        """
        return ReasoningStreamContext(
            self.step, stream_id, self.on_stream_event
        )

    def step_boundary(self) -> StepBoundaryContext:
        """
        Create a context manager for step boundaries.

        Returns:
            Context manager that emits step start/end events
        """
        return StepBoundaryContext(self.step, self.on_stream_event)

    def tool_execution(
        self,
        tool_call_id: str,
        tool_name: str,
        tool_input: dict[str, Any],
    ) -> ToolExecutionContext:
        """
        Create a context manager for tool execution.

        Args:
            tool_call_id: Unique identifier for this tool call
            tool_name: Name of the tool being executed
            tool_input: Input parameters for the tool

        Returns:
            Context manager that emits tool execution events
        """
        return ToolExecutionContext(
            self.step,
            tool_call_id,
            tool_name,
            tool_input,
            self.on_stream_event,
        )

    async def status(self, message: str) -> None:
        """
        Emit a complete status message.

        This is a convenience method for simple status updates that don't
        require streaming.

        Args:
            message: The status message to display
        """
        if self.on_stream_event:
            await self.on_stream_event(
                StatusEvent(step=self.step, message=message)
            )

    async def error(self, error_message: str) -> None:
        """
        Emit an error event.

        Args:
            error_message: Description of the error
        """
        if self.on_stream_event:
            await self.on_stream_event(
                ErrorEvent(step=self.step, error_message=error_message)
            )<|MERGE_RESOLUTION|>--- conflicted
+++ resolved
@@ -38,11 +38,8 @@
 from qtype.interpreter.types import (
     ErrorEvent,
     ReasoningStreamDeltaEvent,
-<<<<<<< HEAD
-=======
     ReasoningStreamEndEvent,
     ReasoningStreamStartEvent,
->>>>>>> af6a6eba
     StatusEvent,
     StepEndEvent,
     StepStartEvent,
@@ -103,7 +100,7 @@
             )
         return False
 
-    async def delta(self, text: str, type: str | None) -> None:
+    async def delta(self, text: str) -> None:
         """
         Emit a text delta chunk.
 
@@ -111,23 +108,81 @@
             text: The incremental text content to append to the stream
         """
         if self.on_stream_event:
-            match type:
-                case "reasoning":
-                    await self.on_stream_event(
-                        ReasoningStreamDeltaEvent(
-                            step=self.step,
-                            stream_id=self.stream_id,
-                            delta=text,
-                        )
-                    )
-                case _:
-                    await self.on_stream_event(
-                        TextStreamDeltaEvent(
-                            step=self.step,
-                            stream_id=self.stream_id,
-                            delta=text,
-                        )
-                    ) 
+            await self.on_stream_event(
+                TextStreamDeltaEvent(
+                    step=self.step,
+                    stream_id=self.stream_id,
+                    delta=text,
+                )
+            ) 
+
+
+class ReasoningStreamContext:
+    """
+    Async context manager for reasoning streaming.
+
+    Automatically emits ReasoningStreamStartEvent on entry and
+    ReasoningStreamEndEvent on exit. Provides delta() method for emitting
+    reasoning chunks.
+
+    Example:
+        ```python
+        async with emitter.reasoning_stream("agent-reasoning") as streamer:
+            async for chunk in agent.stream_reasoning():
+                await streamer.delta(chunk.text)
+        ```
+    """
+
+    def __init__(
+        self,
+        step: Step,
+        stream_id: str,
+        on_stream_event: StreamingCallback | None,
+    ):
+        self.step = step
+        self.stream_id = stream_id
+        self.on_stream_event = on_stream_event
+
+    async def __aenter__(self) -> ReasoningStreamContext:
+        """Emit ReasoningStreamStartEvent when entering context."""
+        if self.on_stream_event:
+            await self.on_stream_event(
+                ReasoningStreamStartEvent(
+                    step=self.step, stream_id=self.stream_id
+                )
+            )
+        return self
+
+    async def __aexit__(
+        self,
+        exc_type: type[BaseException] | None,
+        exc_val: BaseException | None,
+        exc_tb: Any,
+    ) -> bool:
+        """Emit ReasoningStreamEndEvent when exiting context."""
+        if self.on_stream_event:
+            await self.on_stream_event(
+                ReasoningStreamEndEvent(
+                    step=self.step, stream_id=self.stream_id
+                )
+            )
+        return False
+
+    async def delta(self, text: str) -> None:
+        """
+        Emit a reasoning delta chunk.
+
+        Args:
+            text: The incremental reasoning content to append to the stream
+        """
+        if self.on_stream_event:
+            await self.on_stream_event(
+                TextStreamDeltaEvent(
+                    step=self.step,
+                    stream_id=self.stream_id,
+                    delta=text,
+                )
+            )
 
 
 class ReasoningStreamContext:
