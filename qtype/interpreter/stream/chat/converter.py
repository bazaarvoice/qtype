--- conflicted
+++ resolved
@@ -24,11 +24,8 @@
     FinishChunk,
     FinishStepChunk,
     ReasoningDeltaChunk,
-<<<<<<< HEAD
-=======
     ReasoningEndChunk,
     ReasoningStartChunk,
->>>>>>> af6a6eba
     StartChunk,
     StartStepChunk,
     TextDeltaChunk,
@@ -42,11 +39,8 @@
 from qtype.interpreter.types import (
     ErrorEvent,
     ReasoningStreamDeltaEvent,
-<<<<<<< HEAD
-=======
     ReasoningStreamEndEvent,
     ReasoningStreamStartEvent,
->>>>>>> af6a6eba
     StatusEvent,
     StepEndEvent,
     StepStartEvent,
@@ -119,17 +113,12 @@
                 yield from self._convert_text_stream_delta(event)  # type: ignore[arg-type]
             case "text_stream_end":
                 yield from self._convert_text_stream_end(event)  # type: ignore[arg-type]
-<<<<<<< HEAD
-            case "reasoning_stream_delta":
-                yield from self._convert_reasoning_stream_delta(event)  # type: ignore[arg-type
-=======
             case "reasoning_stream_start":
                 yield from self._convert_reasoning_stream_start(event)  # type: ignore[arg-type]
             case "reasoning_stream_delta":
                 yield from self._convert_reasoning_stream_delta(event)  # type: ignore[arg-type]
             case "reasoning_stream_end":
                 yield from self._convert_reasoning_stream_end(event)  # type: ignore[arg-type]
->>>>>>> af6a6eba
             case "status":
                 yield from self._convert_status(event)  # type: ignore[arg-type]
             case "step_start":
