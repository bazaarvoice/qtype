from typing import AsyncIterator

from llama_cloud import MessageRole as LlamaMessageRole
from llama_index.core.base.llms.types import ChatResponse, CompletionResponse
from openinference.semconv.trace import OpenInferenceSpanKindValues

from qtype.base.types import PrimitiveTypeEnum
from qtype.dsl.domain_types import ChatContent, ChatMessage, MessageRole
from qtype.interpreter.base.base_step_executor import StepExecutor
from qtype.interpreter.base.executor_context import ExecutorContext
from qtype.interpreter.conversions import (
    from_chat_message,
    to_chat_message,
    to_llm,
    to_memory,
)
from qtype.interpreter.types import FlowMessage
from qtype.semantic.model import LLMInference


class LLMInferenceExecutor(StepExecutor):
    """Executor for LLMInference steps."""

    # LLM inference spans should be marked as LLM type
    span_kind = OpenInferenceSpanKindValues.LLM

    def __init__(
        self, step: LLMInference, context: ExecutorContext, **dependencies
    ):
        super().__init__(step, context, **dependencies)
        if not isinstance(step, LLMInference):
            raise ValueError(
                "LLMInferenceExecutor can only execute LLMInference steps."
            )
        self.step: LLMInference = step

    def __extract_stream_reasoning_(self, response):
        raw = response.raw
        content_block_delta = raw.get("contentBlockDelta")
        block_index = (
            content_block_delta.get("contentBlockIndex")
            if isinstance(content_block_delta, dict)
            else None
        )

        reasoning_text = None
        if block_index == 0:
            reasoning_text = (
                content_block_delta.get("delta", {})
                .get("reasoningContent", {})
                .get("text")
            )

        return reasoning_text

    async def process_message(
        self,
        message: FlowMessage,
    ) -> AsyncIterator[FlowMessage]:
        """Process a single FlowMessage for the LLMInference step.

        Args:
            message: The FlowMessage to process.

        Yields:
            FlowMessage with the results of LLM inference.
        """
        # Get output variable info
        output_variable_id = self.step.outputs[0].id
        output_variable_type = self.step.outputs[0].type

        try:
            # Determine if this is a chat or completion inference
            if output_variable_type == ChatMessage:
                result_message = await self._process_chat(
                    message, output_variable_id
                )
            else:
                result_message = await self._process_completion(
                    message, output_variable_id
                )

            yield result_message

        except Exception as e:
            # Emit error event to stream so frontend can display it
            await self.stream_emitter.error(str(e))
            message.set_error(self.step.id, e)
            yield message

    async def _process_chat(
        self,
        message: FlowMessage,
        output_variable_id: str,
    ) -> FlowMessage:
        """Process a chat inference request.

        Args:
            message: The FlowMessage to process.
            output_variable_id: The ID of the output variable.

        Returns:
            FlowMessage with the chat response.
        """
        model = to_llm(
            self.step.model, self.step.system_message, self._secret_manager
        )

        # Convert input variables to chat messages
        inputs = []
        for input_var in self.step.inputs:
            value = message.variables.get(input_var.id)
            if value and isinstance(value, ChatMessage):
                inputs.append(to_chat_message(value))

        # Get session ID for memory isolation
        session_id = message.session.session_id

        # If memory is defined, use it
        if self.step.memory:
            memory = to_memory(session_id, self.step.memory)

            # Add the inputs to the memory
            from llama_index.core.async_utils import asyncio_run

            asyncio_run(memory.aput_messages(inputs))
            # Use the whole memory state as inputs to the llm
            inputs = memory.get_all()
        else:
            # If memory is not defined, use conversation history from session
            conversation_history = (
                message.session.conversation_history
                if hasattr(message.session, "conversation_history")
                else []
            )
            if conversation_history:
                inputs = [
                    to_chat_message(msg) for msg in conversation_history
                ] + inputs

        # Add system message if needed
        if (
            self.step.system_message
            and inputs
            and inputs[0].role != LlamaMessageRole.SYSTEM
        ):
            system_message = ChatMessage(
                role=MessageRole.system,
                blocks=[
                    ChatContent(
                        type=PrimitiveTypeEnum.text,
                        content=self.step.system_message,
                    )
                ],
            )
            inputs = [to_chat_message(system_message)] + inputs

        chat_result: ChatResponse
<<<<<<< HEAD
        if self.on_stream_event:
=======
        if self.context.on_stream_event:
            # Generate a unique stream ID for this inference
>>>>>>> 35fba267
            stream_id = f"llm-{self.step.id}-{id(message)}"
            async with self.stream_emitter.reasoning_stream(
                f"llm-{self.step.id}-{id(message)}-reasoning"
            ) as reasoning:
                generator = model.stream_chat(
                    messages=inputs,
                    **(
                        self.step.model.inference_params
                        if self.step.model.inference_params
                        else {}
                    ),
                )
                for complete_response in generator:
                    reasoning_text = self.__extract_stream_reasoning_(
                        complete_response
                    )
                    if reasoning_text:
                        await reasoning.delta(reasoning_text)

            async with self.stream_emitter.text_stream(stream_id) as streamer:
                generator = model.stream_chat(
                    messages=inputs,
                    **(
                        self.step.model.inference_params
                        if self.step.model.inference_params
                        else {}
                    ),
                )
                for chat_response in generator:
                    chat_text = chat_response.delta
                    if chat_text.strip() != "":
                        await streamer.delta(chat_response.delta)
            # Get the final result
            chat_result = chat_response
        else:
            chat_result = model.chat(
                messages=inputs,
                **(
                    self.step.model.inference_params
                    if self.step.model.inference_params
                    else {}
                ),
            )

        # Store result in memory if configured
        if self.step.memory:
            memory.put(chat_result.message)

        # Convert result and return
        result_value = from_chat_message(chat_result.message)
        return message.copy_with_variables({output_variable_id: result_value})

    async def _process_completion(
        self,
        message: FlowMessage,
        output_variable_id: str,
    ) -> FlowMessage:
        """Process a completion inference request.

        Args:
            message: The FlowMessage to process.
            output_variable_id: The ID of the output variable.

        Returns:
            FlowMessage with the completion response.
        """
        model = to_llm(
            self.step.model, self.step.system_message, self._secret_manager
        )

        # Get input value
        input_value = message.variables.get(self.step.inputs[0].id)
        if not isinstance(input_value, str):
            input_value = str(input_value)

        # Perform inference with streaming if callback provided
        complete_result: CompletionResponse
<<<<<<< HEAD

        if self.on_stream_event:
=======
        if self.context.on_stream_event:
>>>>>>> 35fba267
            # Generate a unique stream ID for this inference
            stream_id = f"llm-{self.step.id}-{id(message)}"

            async with self.stream_emitter.text_stream(stream_id) as streamer:
                generator = model.stream_complete(
                    prompt=input_value,
                    **(
                        self.step.model.inference_params
                        if self.step.model.inference_params
                        else {}
                    ),
                )

                for complete_response in generator:
                    text = complete_response.delta
                    if complete_response.text.strip() != "":
                        await streamer.delta(text)

            complete_result = complete_response
        else:
            complete_result = model.complete(
                prompt=input_value,
                **(
                    self.step.model.inference_params
                    if self.step.model.inference_params
                    else {}
                ),
            )

        response: dict[str, str] = {output_variable_id: complete_result.text}

        return message.copy_with_variables(response)<|MERGE_RESOLUTION|>--- conflicted
+++ resolved
@@ -156,12 +156,8 @@
             inputs = [to_chat_message(system_message)] + inputs
 
         chat_result: ChatResponse
-<<<<<<< HEAD
-        if self.on_stream_event:
-=======
         if self.context.on_stream_event:
             # Generate a unique stream ID for this inference
->>>>>>> 35fba267
             stream_id = f"llm-{self.step.id}-{id(message)}"
             async with self.stream_emitter.reasoning_stream(
                 f"llm-{self.step.id}-{id(message)}-reasoning"
@@ -239,12 +235,7 @@
 
         # Perform inference with streaming if callback provided
         complete_result: CompletionResponse
-<<<<<<< HEAD
-
-        if self.on_stream_event:
-=======
         if self.context.on_stream_event:
->>>>>>> 35fba267
             # Generate a unique stream ID for this inference
             stream_id = f"llm-{self.step.id}-{id(message)}"
 
